--- conflicted
+++ resolved
@@ -460,9 +460,8 @@
     if show or savefig is None:
         plt.show()
 
-<<<<<<< HEAD
     plt.close()
-=======
+
 
 class PlottingCalibrator():
     """
@@ -485,5 +484,4 @@
         return self
 
     def transform(self, X):
-        return self._calibrator.transform(X)
->>>>>>> c67c09ff
+        return self._calibrator.transform(X)